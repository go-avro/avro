--- conflicted
+++ resolved
@@ -190,23 +190,8 @@
 }
 
 func (reader *SpecificDatumReader) mapArray(field Schema, reflectField reflect.Value, dec Decoder) (reflect.Value, error) {
-	arrayLength, err := dec.ReadArrayStart()
-	if err != nil {
+	if arrayLength, err := dec.ReadArrayStart(); err != nil {
 		return reflect.ValueOf(arrayLength), err
-<<<<<<< HEAD
-	}
-
-	array := reflect.MakeSlice(reflectField.Type(), 0, 0)
-	for {
-		if arrayLength == 0 {
-			break
-		}
-
-		arrayPart := reflect.MakeSlice(reflectField.Type(), int(arrayLength), int(arrayLength))
-		var i int64
-		for ; i < arrayLength; i++ {
-			val, err := reader.readValue(field.(*ArraySchema).Items, arrayPart.Index(int(i)), dec)
-=======
 	} else {
 		array := reflect.MakeSlice(reflectField.Type(), 0, 0)
 		pointer := reflectField.Type().Elem().Kind() == reflect.Ptr
@@ -219,7 +204,7 @@
 			var i int64 = 0
 			for ; i < arrayLength; i++ {
 				current := arrayPart.Index(int(i))
-				val, err := this.readValue(field.(*ArraySchema).Items, current, dec)
+				val, err := reader.readValue(field.(*ArraySchema).Items, current, dec)
 				if err != nil {
 					return reflect.ValueOf(arrayLength), err
 				}
@@ -238,31 +223,12 @@
 				array = reflect.AppendSlice(array, arrayPart)
 			}
 			arrayLength, err = dec.ArrayNext()
->>>>>>> f343f06f
 			if err != nil {
 				return reflect.ValueOf(arrayLength), err
 			}
-
-			pointer := reflectField.Type().Elem().Kind() == reflect.Ptr
-
-			if pointer && val.Kind() != reflect.Ptr {
-				val = val.Addr()
-			} else if !pointer && val.Kind() == reflect.Ptr {
-				val = val.Elem()
-			}
-			arrayPart.Index(int(i)).Set(val)
-		}
-		//concatenate arrays
-		concatArray := reflect.MakeSlice(reflectField.Type(), array.Len()+int(arrayLength), array.Cap()+int(arrayLength))
-		reflect.Copy(concatArray, array)
-		reflect.Copy(concatArray, arrayPart)
-		array = concatArray
-		arrayLength, err = dec.ArrayNext()
-		if err != nil {
-			return reflect.ValueOf(arrayLength), err
-		}
-	}
-	return array, nil
+		}
+		return array, nil
+	}
 }
 
 func (reader *SpecificDatumReader) mapMap(field Schema, reflectField reflect.Value, dec Decoder) (reflect.Value, error) {
@@ -303,32 +269,12 @@
 }
 
 func (reader *SpecificDatumReader) mapEnum(field Schema, dec Decoder) (reflect.Value, error) {
-	enumIndex, err := dec.ReadEnum()
-	if err != nil {
+	if enumIndex, err := dec.ReadEnum(); err != nil {
 		return reflect.ValueOf(enumIndex), err
-	}
-
-<<<<<<< HEAD
-	schema := field.(*EnumSchema)
-	fullName := GetFullName(schema)
-
-	if enumSymbolsToIndexCache[fullName] == nil {
-		enumSymbolsToIndexCacheLock.Lock()
-		if enumSymbolsToIndexCache[fullName] == nil {
-			symbolsToIndex := make(map[string]int32)
-			for index, symbol := range schema.Symbols {
-				symbolsToIndex[symbol] = int32(index)
-			}
-			enumSymbolsToIndexCache[fullName] = symbolsToIndex
-		}
-		enumSymbolsToIndexCacheLock.Unlock()
-	}
-
-	enum := &GenericEnum{
-		Symbols:        schema.Symbols,
-		symbolsToIndex: enumSymbolsToIndexCache[fullName],
-		index:          enumIndex,
-=======
+	} else {
+		schema := field.(*EnumSchema)
+		fullName := GetFullName(schema)
+
 		var symbolsToIndex map[string]int32
 		enumSymbolsToIndexCacheLock.Lock()
 		if symbolsToIndex = enumSymbolsToIndexCache[fullName]; symbolsToIndex == nil {
@@ -343,9 +289,7 @@
 			index:          enumIndex,
 		}
 		return reflect.ValueOf(enum), nil
->>>>>>> f343f06f
-	}
-	return reflect.ValueOf(enum), nil
+	}
 }
 
 func (reader *SpecificDatumReader) mapUnion(field Schema, reflectField reflect.Value, dec Decoder) (reflect.Value, error) {
@@ -525,32 +469,12 @@
 }
 
 func (reader *GenericDatumReader) mapEnum(field Schema, dec Decoder) (*GenericEnum, error) {
-	enumIndex, err := dec.ReadEnum()
-	if err != nil {
+	if enumIndex, err := dec.ReadEnum(); err != nil {
 		return nil, err
-	}
-
-<<<<<<< HEAD
-	schema := field.(*EnumSchema)
-	fullName := GetFullName(schema)
-
-	if enumSymbolsToIndexCache[fullName] == nil {
-		enumSymbolsToIndexCacheLock.Lock()
-		if enumSymbolsToIndexCache[fullName] == nil {
-			symbolsToIndex := make(map[string]int32)
-			for index, symbol := range schema.Symbols {
-				symbolsToIndex[symbol] = int32(index)
-			}
-			enumSymbolsToIndexCache[fullName] = symbolsToIndex
-		}
-		enumSymbolsToIndexCacheLock.Unlock()
-	}
-
-	enum := &GenericEnum{
-		Symbols:        schema.Symbols,
-		symbolsToIndex: enumSymbolsToIndexCache[fullName],
-		index:          enumIndex,
-=======
+	} else {
+		schema := field.(*EnumSchema)
+		fullName := GetFullName(schema)
+
 		var symbolsToIndex map[string]int32
 		enumSymbolsToIndexCacheLock.Lock()
 		if symbolsToIndex = enumSymbolsToIndexCache[fullName]; symbolsToIndex == nil {
@@ -565,9 +489,7 @@
 			index:          enumIndex,
 		}
 		return enum, nil
->>>>>>> f343f06f
-	}
-	return enum, nil
+	}
 }
 
 func (reader *GenericDatumReader) mapMap(field Schema, dec Decoder) (map[string]interface{}, error) {
